--- conflicted
+++ resolved
@@ -139,7 +139,6 @@
     return results, scores
 
 
-<<<<<<< HEAD
 def eval_snli_ve(task, generator, models, sample, **kwargs):
     encoder_out = models[0].encoder(
         sample["net_input"]["src_tokens"],
@@ -197,7 +196,9 @@
     hyps = [task.index2ans[predict_index] for predict_index in predicts]
     results = [{"uniq_id": id, "answer": hyp} for id, hyp in zip(sample["id"].tolist(), hyps)]
     scores = [ref_dict.get(hyp, 0) for ref_dict, hyp in zip(sample['ref_dict'], hyps)]
-=======
+    return results, scores
+
+
 def eval_image_gen(task, generator, models, sample, **kwargs):
     hypos, _ = task.inference_image(generator, sample, models)
     tokens = sample['net_input']['src_tokens'][0].view(-1).tolist()
@@ -211,21 +212,20 @@
         results.append({"sample_id": str(sample["id"][0]), "score": text_similarity_score[i], "image": hypos[indice]})
 
     scores = [max(text_similarity_score).item()]
->>>>>>> a2319cd3
     return results, scores
 
 
 def eval_step(task, generator, models, sample, **kwargs):
     if task.cfg._name == 'caption':
         return eval_caption(task, generator, models, sample, **kwargs)
-    elif task.cfg._name == 'image_gen':
-        return eval_image_gen(task, generator, models, sample, **kwargs)
     elif task.cfg._name == 'vqa_gen':
         return eval_vqa_gen(task, generator, models, sample, **kwargs)
     elif task.cfg._name == 'refcoco':
         return eval_refcoco(task, generator, models, sample, **kwargs)
     elif task.cfg._name == 'snli_ve':
         return eval_snli_ve(task, generator, models, sample, **kwargs)
+    elif task.cfg._name == 'image_gen':
+        return eval_image_gen(task, generator, models, sample, **kwargs)
     else:
         raise NotImplementedError
 
